--- conflicted
+++ resolved
@@ -21,7 +21,6 @@
     }
   },
   "dependencies": {
-<<<<<<< HEAD
     "@geoman-io/leaflet-geoman-free": "^2.18.3",
     "@sigma/edge-curve": "3.1.0",
     "@sigma/export-image": "3.0.0",
@@ -43,12 +42,6 @@
     "graphology-types": "^0.24.8",
     "http-request-mock": "^2.0.2",
     "i18next": "^24.2.3",
-=======
-    "@geoman-io/leaflet-geoman-free": "^2.17.0",
-    "glob": "^11.0.0",
-    "http-request-mock": "^2.0.0",
-    "i18next": "^24.0.0",
->>>>>>> 1760a7b6
     "immer": "^10.1.1",
     "leaflet": "^1.9.4",
     "luxon": "^3.5.0",
@@ -88,28 +81,16 @@
     "@types/luxon": "3.4.2",
     "@types/node": "20.17.25",
     "@types/offscreencanvas": "2019.7.3",
-<<<<<<< HEAD
     "@types/react": "19.0.8",
     "@types/react-dom": "19.0.3",
-=======
-    "@types/react": "18.3.19",
-    "@types/react-dom": "18.3.5",
->>>>>>> 1760a7b6
     "@types/wicg-file-system-access": "2023.10.5",
     "@typescript-eslint/eslint-plugin": "8.27.0",
     "@typescript-eslint/parser": "8.27.0",
     "@vitejs/plugin-react": "4.3.4",
-<<<<<<< HEAD
-    "@vitest/browser": "3.0.6",
-    "@vitest/coverage-v8": "3.0.6",
-    "autoprefixer": "10.4.20",
-    "eslint": "9.19.0",
-=======
     "@vitest/browser": "3.0.9",
     "@vitest/coverage-v8": "3.0.9",
     "autoprefixer": "10.4.21",
     "eslint": "9.22.0",
->>>>>>> 1760a7b6
     "eslint-plugin-autofix": "2.2.0",
     "eslint-plugin-react": "7.37.4",
     "eslint-plugin-react-hooks": "5.2.0",
@@ -118,23 +99,13 @@
     "playwright": "1.51.1",
     "sass-embedded": "1.86.0",
     "typescript": "5.5.4",
-<<<<<<< HEAD
-    "typescript-eslint": "8.23.0",
+    "typescript-eslint": "8.27.0",
     "vite": "6.2.2",
-    "vite-plugin-css-injected-by-js": "3.5.2",
-    "vite-plugin-dts": "4.5.3",
-    "vite-plugin-lib-inject-css": "2.2.1",
-    "vitest": "3.0.6",
-    "vitest-browser-react": "0.0.4"
-=======
-    "typescript-eslint": "8.27.0",
-    "vite": "5.4.14",
     "vite-plugin-css-injected-by-js": "3.5.2",
     "vite-plugin-dts": "4.5.3",
     "vite-plugin-lib-inject-css": "2.2.1",
     "vitest": "3.0.9",
     "vitest-browser-react": "0.1.1"
->>>>>>> 1760a7b6
   },
   "publishConfig": {
     "directory": "dist"
